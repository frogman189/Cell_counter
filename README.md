# <h1 align="center">ECE 046211 - Technion - Deep Learning - Project </h1> 
## <h2 align="center"> "Cell Counter" - A Deep Learning Analysis of cell counting in microscopic image </h2>

## Abstract
In this project, we tackle image-level cell counting on the LIVECell dataset: given a single phase-contrast image, predict one number—the total cells. We benchmark three practical routes used in microscopy: (1) instance segmentation with Mask R-CNN (count high-confidence detections; anchors retuned for tiny, crowded cells), (2) density regression with a U-Net-style FCN (predict a non-negative density map and sum it), and (3) global regression with a ConvNeXt backbone (map the whole image directly to a non-negative count). All models share consistent preprocessing (ImageNet normalization, light flips/rotations) for a fair comparison.

We evaluate with accuracy within ±k cells (k ∈ {0,1,3,5,10,20}) and standard MAE/MSE to reflect real lab tolerance. The study highlights where each approach shines: instance segmentation is interpretable (see misses vs. false positives), density maps are robust in confluent fields with ambiguous boundaries, and global regression is fast and simple when you only need the number.

Alongside the code, we provide ready-to-run training and evaluation scripts, clear configs, and swappable heads/backbones. The goal is a practical baseline for microscopy workflows—reducing annotation burden, handling dense scenes, and delivering reliable counts that plug into growth curves, confluence monitoring, and high-throughput screening.

<div align="center">
  <img src="./readme_files/CaptureLIVECELL.JPG" alt="Pothole Detection" width="600">
</div> 

## Files in the repository

| File Name                                  | Purpose                                                                                                                                                                                    |
|--------------------------------------------|--------------------------------------------------------------------------------------------------------------------------------------------------------------------------------------------|
| `livecell_dataset_prep/extract_data.py`    | Extract LIVECell and build a cell-counting dataset (RGB PNGs per split + count metadata CSVs).                                                                                             |
| `readme_files`                             | Directory contain all readme files                                                                                                                                                         |
| `utils/constants.py`                       | Central project config—sets device/GPU, timestamp, dataset paths, model/optimizer selection, per-model training hyperparameters, and output directories.                                   |
| `utils/gpu_selector.py`                    | Pick the best GPU (lowest load, most free memory) via GPUtil and return its ID, with a safe fallback to GPU 0.                                                                             |
| `utils/logger_utils.py`                    | Initialize run-specific logging—optionally console-only, or console + per-run log file in a timestamped results subfolder—using model/train config settings.                               |
| `utils/loss.py`                            | Define loss functions for counting/segmentation (MSE/MAE, SSIM-augmented density loss, Huber/Poisson regression, Focal+Dice) and select the appropriate loss by model name.                |
| `utils/metrics.py`                         | Compute counting metrics (MSE/MAE + ±threshold accuracies), pretty-print them, plot training/validation curves, and provide helpers to count instances from predictions/masks.             |
| `benchmark_models_eval.py`                 | Evaluate off-the-shelf segmentation models (LACSS, Cellpose, CenterMask2) on LIVECell by predicting counts and computing counting metrics.                                                 |
| `environment.yaml`                         | Defines the Python environment (Python version, packages, CUDA/tooling) to recreate a consistent venv/Conda setup for the project.                                                         |
| `evaluation.py`                            | Load best saved model and config, run evaluation on val/test split to compute counting metrics and loss, and write a formatted report to the run directory.                                |
| `models.py`                                | Define and construct all model architectures (Mask R-CNN, U-Net, density regressors, direct count regressors), and provide save/load utilities for checkpoints/configs.                    |
| `optimize_flow.py`                         | Run Optuna to tune hyperparameters for the selected model on LIVECell, then save study results and plots (contours, importances, best params).                                             |
| `preprocess.py`                            | Prepare LIVECell data and PyTorch datasets (counting, Mask R-CNN, UNet), including COCO/CSV loading, centroid→density maps, and dataset transforms.                                        |
| `README.md`                                | Project overview and usage guide—explains setup, data prep, training/evaluation, and results.                                                                                              |
| `train_CellCounter.py`                     | Train the selected model on LIVECell, validate each epoch, log/plot metrics, and save the best checkpoint.                                                                                 | 


## Installation Instructions
First clone the repository
```bash
git clone https://github.com/frogman189/Cell_counter.git
cd Cell_counter
```

1. Get Anaconda with Python 3, follow the instructions according to your OS (Windows/Mac/Linux) at [link](https://www.anaconda.com/download)
2. Install the basic packages using the provided `environment.yaml` file by running: `conda env create -f environment.yaml` which will create a new conda environment named `CellCounter_venv`.
3. To activate the environment, open the terminal (or `Anaconda Prompt` in Windows) and run `conda activate CellCounter_venv`

## Dataset
We used the LIVECell data set that can be found in kaggle https://www.kaggle.com/datasets/markunys/livecell-dataset/data
1. Download the following four files:
  - LIVECell_dataset_2021.zip
  - livecell_annotations_train.json.zip
  - livecell_annotations_val.json.zip
  - livecell_annotations_test.json.zip
2. Open the script `livecell_dataset_prep/extract_data.py` and edit the dataset file paths inside the `main` function to match the directory where you placed the files.
3. Run the script.
``` bash
python livecell_dataset_prep/extract_data.py
```
This will create a new directory containing:
- All extracted images
- A CSV file with image information

## Download pretrained models for benchmark
  1. Anchor-free model
     - go to https://github.com/sartorius-research/LIVECell/tree/main/model
     - Download the anchor_free model trained on the LIVECell dataset.
     - Place the downloaded `.pth` file inside `Cell_counter/benchmark_models`, in the same folder as its corresponding configuration file.
  2. LACSS model
     - Go to https://github.com/jiyuuchc/lacss
     - Download the weights for the small-2dL model trained on the LIVECell dataset.
     - Place the weights file inside `Cell_counter/benchmark_models` as well.
  3. Clone CenterMask2
     - Clone the CenterMask2 repository into our project directory: `git clone https://github.com/youngwanLEE/centermask2.git`
    

## How to use

After installing the environment (see **Installation Instructions**) and preparing LIVECell (see **Dataset**), you can:

---

### 1) Use our pretrained checkpoints (recommended to start)
- Download checkpoints from **Google Drive** (link TBD).
- Unzip and place them under ./results/
- in `utils/constants.py`, set the model you want to evaluate::
```python
MODEL_NAME = '<one of: Mask_R_CNN_ResNet50, Unet, UNetDensity, DeepLabDensity, MicroCellUNet, ViT_Count, ConvNeXt_Count, CNNTransformerCounter>'
```
- Point to the checkpoint directory (per model) so `evaluation.py` can find it. For example:
```python
# Map model name -> absolute path of the run directory containing the best checkpoint
model_pathes = {
    'UNetDensity': '/home/meidanzehavi/Cell_counter/results/UNetDensity/UNetDensity_20250811-121939'
}
```
- Run evaluation (choose split inside the script: val or test):
```bash
python evaluation.py
```

### 2) Train a model from scratch
- In `utils/constants.py`, configure:
  - `MODEL_NAME` (architecture)
  - Optimizer (`OPTIMIZER_NAME`)
  - Any hyperparameters in `train_cfg` dictionary

- Start training:
```bash
python train_CellCounter.py
```

- Best checkpoint, logs, and curves are saved under a timestamped results directory.

### 3) Hyperparameter tuning with Optuna

- (Optional) Adjust search space/trials in `train_CellCounter.py`
- Run:
```bash
python optimize_flow.py
```

- Inspect saved study artifacts (best params, importance/contour plots) in the results directory.

### 4) Evaluate benchmark models

- In `benchmark_models_eval.py` define the `EVAL_MODEL` and run:
```bash
python benchmark_models_eval.py
```
- The script computes counts from predictions and reports the same counting metrics.



## Hyperparameter Tuning

We tuned training hyperparameters with **Optuna** to maximize the validation score returned by our training loop (`train()`), using a **TPESampler** over **100 trials** (`NTRAILS = 100`). The study name is timestamped (`optimize_hyperparameters_<TIME>`), and all artifacts (CSV of trials, contour plots, parameter importance, and `best_params.txt`) are saved under `OUTPUT_OPTUNA_DIR/optimization_run_<TIME>/`.

The search covers general knobs (learning rate, batch size) and model-specific ones:
- **UNetDensity**: density vs. SSIM loss weights.
- **ConvNeXt_Count**: Huber loss delta.
We also compared optimizers (**SGD**, **Adam**, **RAdam**) and briefly tried a **cosine LR schedule with warmup**; empirically, **Adam** without the cosine schedule performed best for our final runs.

The objective was **maximized** and pruning/visualization utilities were enabled:
- Contour plots for selected parameter pairs (e.g., `lr`×`batch_size`, and model-specific pairs).
- Parameter importance plots.
- A CSV export of all trials for offline analysis.

> After running `python optimize_flow.py`, the **final (best) values** below can be read from  
> `OUTPUT_OPTUNA_DIR/optimization_run_<TIME>/best_params.txt`.

### Tuned Hyperparameters

| Hyperparameter name | Range of search | Final value (best trial) |
|---|---|---|
| `optimizer`  | `{SGD, Adam, RAdam}` | `Adam` |
| `scheduler` *(tried & rejected)* | `{cosine_warmup, none}` | `none` |


**Instance segmantaion:**

| Hyperparameter name | Range of search | Final value (best trial) |
|---|---|---|
| `model` | `{Mask-R-CNN ResNet50, Unet}` | *Mask-R-CNN ResNet50* |
| `lr` | `[1e-5, 1e-3]` (log-uniform) | *(see `best_params.txt`)* |
| `batch_size` | `{4, 8}` | *(see `best_params.txt`)* |


**Density regression:**

| Hyperparameter name | Range of search | Final value (best trial) |
|---|---|---|
| `model` | `{UNetDensity - FCN-ResNet50, DeepLabDensity - DeepLabv3-ResNet101 with ASPP, MicroCellUNet - SMP ResNet50 encoder + lightweight high-res branch with micro-attention}` | *UNetDensity* |
| `lr` | `[1e-5, 1e-3]` (log-uniform) | *(see `best_params.txt`)* |
| `batch_size` | `{4, 8, 16, 32}` | *(see `best_params.txt`)* |
| `weight_density` | `[0.0, 1.2]` step `0.1` | *(see `best_params.txt`)* |
| `weight_ssim` | `[0.0, 1.2]` step `0.1` | *(see `best_params.txt`)* |

**Global regression → count directly:**

| Hyperparameter name | Range of search | Final value (best trial) |
|---|---|---|
| `model` | `{ViT - ViT-B/16, ConvNeXt - ConvNeXt-Small, CNNTransformerCounter - ResNet50 (C5) → 1×1 conv (to 768) → 14×14 tokens + CLS → ViT encoder → mean pool → MLP → ReLU}` | *ConvNeXt* |
| `lr` | `[1e-5, 1e-3]` (log-uniform) | *(see `best_params.txt`)* |
| `batch_size` | `{4, 8, 16, 32}` | *(see `best_params.txt`)* |
| `huber_delta` | `[0.0, 10.0]` step `0.5` | *(see `best_params.txt`)* |


## Training Results


## Results

**Threshold accuracy \(\mathrm{Acc}_{\pm t}\) on LIVECell test set**

| Model | ±0 | ±1 | ±3 | ±5 | ±10 | ±20 |
|---|---:|---:|---:|---:|---:|---:|
| Mask R-CNN (ours)          | -- | -- | -- | -- | -- | -- |
| UNetDensity (ours)         | -- | -- | -- | -- | -- | -- |
| ConvNeXt regression (ours) | -- | -- | -- | -- | -- | -- |
| Cellpose (LIVECell-tuned)  | 0.26 | 0.46 | 1.12 | 2.84 | 7.94 | 21.56 |
| LACSS (LIVECell)           | 0.0 | 0.0 | 0.0 | 0.0 | 0.0 | 0.46 |
| CenterMask2 (LIVECell)     | 0.33 | 0.99 | 1.98 | 3.57 | 5.89 | 11.7 |

**LIVECell test-set error metrics**

| Model | MSE | RMSE | MAE | Mean count (Pred / GT) |
|---|---:|---:|---:|---|
| Mask R-CNN (ours)          | -- | -- | -- | -- / 300.02 |
| UNetDensity (ours)         | -- | -- | -- | -- / 300.02 |
| ConvNeXt regression (ours) | -- | -- | -- | -- / 300.02 |
| Cellpose (LIVECell-tuned)  | 121477.39 | 348.54 | 188.92 | 111.56 / 300.02 |
| LACSS (LIVECell)           | 163162.12 | 403.93 | 269.31 | 30.75 / 300.02 |
| CenterMask2 (LIVECell)     | 119022.62 | 344.02 | 198.35 | 148.46 / 300.02 |



## Conclusion
Our purpose-built counting models consistently beat the baselines on LIVECell. Unlike general-purpose segmentation systems, they’re optimized for count regression, which avoids mask/detection aggregation errors and handles LIVECell’s tiny, crowded, low-contrast cells better. Targeted choices (anchor tuning, consistent preprocessing, density/SSIM or Huber losses) further tighten MAE/MSE and ±k accuracy.


---

## 📜 Project Documentation
<<<<<<< HEAD
The full project report, including the methodology, results, and conclusion, is available in the `report/` directory.
=======
The full project report, including the methodology, results, and conclusion, is available in the `report/` directory.













>>>>>>> 08941c6b
<|MERGE_RESOLUTION|>--- conflicted
+++ resolved
@@ -221,21 +221,4 @@
 ---
 
 ## 📜 Project Documentation
-<<<<<<< HEAD
-The full project report, including the methodology, results, and conclusion, is available in the `report/` directory.
-=======
-The full project report, including the methodology, results, and conclusion, is available in the `report/` directory.
-
-
-
-
-
-
-
-
-
-
-
-
-
->>>>>>> 08941c6b
+The full project report, including the methodology, results, and conclusion, is available in the `report/` directory.